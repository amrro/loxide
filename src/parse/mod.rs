--- conflicted
+++ resolved
@@ -14,225 +14,6 @@
 use std::fmt::{self};
 use token_cursor::TokenCursor;
 
-<<<<<<< HEAD
-=======
-/// Operations
-#[derive(Clone, Copy)]
-pub enum Op {
-    Plus,
-    Minus,
-    Mul,
-    Divide,
-    Bang,
-    Greater,
-    GreaterEq,
-    Less,
-    LessEq,
-    EqEq,
-    BangEq,
-}
-
-impl TryFrom<&TokenKind> for Op {
-    type Error = miette::Error;
-
-    fn try_from(kind: &TokenKind) -> miette::Result<Self> {
-        match kind {
-            TokenKind::Plus => Ok(Op::Plus),
-            TokenKind::Minus => Ok(Op::Minus),
-            TokenKind::Star => Ok(Op::Mul),
-            TokenKind::Bang => Ok(Op::Bang),
-            TokenKind::EqEq => Ok(Op::EqEq),
-            TokenKind::BangEq => Ok(Op::BangEq),
-            TokenKind::Less => Ok(Op::Less),
-            TokenKind::LessEq => Ok(Op::LessEq),
-            TokenKind::Greater => Ok(Op::Greater),
-            TokenKind::GreaterEq => Ok(Op::GreaterEq),
-            _ => Err(miette::miette!(
-                "Token type {:?} cannot be convert into operator.",
-                kind
-            )),
-        }
-    }
-}
-
-impl Op {
-    fn apply(&self, lhs: LitVal, rhs: LitVal) -> miette::Result<LitVal> {
-        match self {
-            Op::Plus => lhs.add(&rhs),
-            Op::Minus => lhs.minus(&rhs),
-            Op::Mul => lhs.mul(&rhs),
-            Op::Divide => lhs.div(&rhs),
-            Op::EqEq => Ok(LitVal::Bool(lhs == rhs)),
-            Op::BangEq => Ok(LitVal::Bool(lhs != rhs)),
-            Op::Less => lhs.less(&rhs),
-            Op::LessEq => lhs.less_eq(&rhs),
-            Op::Greater => lhs.greater(&rhs),
-            Op::GreaterEq => lhs.greater_eq(&rhs),
-            _ => Err(RuntimeError::UnsupportedBinaryOp {
-                op: *self,
-                lhs: lhs.clone(),
-                rhs: rhs.clone(),
-            })
-            .into_diagnostic(),
-        }
-    }
-
-    fn negate(&self, value: LitVal) -> miette::Result<LitVal> {
-        match (self, value) {
-            (Op::Minus, LitVal::Num(num)) => Ok(LitVal::Num(-num)),
-            (Op::Bang, LitVal::Bool(flag)) => Ok(LitVal::Bool(!flag)),
-            (op, literal) => {
-                Err(RuntimeError::UnsupportedUnaryOp { op: *op, literal }).into_diagnostic()
-            }
-        }
-    }
-}
-
-impl fmt::Debug for Op {
-    fn fmt(&self, f: &mut fmt::Formatter<'_>) -> fmt::Result {
-        match self {
-            Op::Plus => write!(f, "+"),
-            Op::Minus => write!(f, "-"),
-            Op::Mul => write!(f, "*"),
-            Op::Divide => write!(f, "/"),
-            Op::Bang => write!(f, "!"),
-            Op::Greater => write!(f, ">"),
-            Op::GreaterEq => write!(f, ">="),
-            Op::Less => write!(f, "<"),
-            Op::LessEq => write!(f, "<="),
-            Op::EqEq => write!(f, "=="),
-            Op::BangEq => write!(f, "!="),
-        }
-    }
-}
-
-impl fmt::Display for Op {
-    fn fmt(&self, f: &mut fmt::Formatter<'_>) -> fmt::Result {
-        write!(f, "{self:?}")
-    }
-}
-
-#[derive(Clone, PartialEq)]
-pub enum LitVal {
-    String(String),
-    Num(f64),
-    Bool(bool),
-    Nil,
-}
-
-impl LitVal {
-    fn add(&self, rhs: &Self) -> miette::Result<Self> {
-        match (self, rhs) {
-            (LitVal::String(first), LitVal::String(second)) => {
-                Ok(LitVal::String(first.to_owned() + second))
-            }
-            (LitVal::Num(n_lhs), LitVal::Num(n_rhs)) => Ok(LitVal::Num(*n_lhs + *n_rhs)),
-            _ => Err(RuntimeError::UnsupportedBinaryOp {
-                op: Op::Plus,
-                lhs: self.clone(),
-                rhs: rhs.clone(),
-            })
-            .into_diagnostic(),
-        }
-    }
-
-    fn minus(&self, rhs: &Self) -> miette::Result<Self> {
-        match (self, rhs) {
-            (LitVal::Num(n_rhs), LitVal::Num(n_lhs)) => Ok(LitVal::Num(*n_rhs - *n_lhs)),
-            _ => Err(RuntimeError::UnsupportedBinaryOp {
-                op: Op::Minus,
-                lhs: self.clone(),
-                rhs: rhs.clone(),
-            })
-            .into_diagnostic(),
-        }
-    }
-
-    fn mul(&self, rhs: &Self) -> miette::Result<Self> {
-        match (self, rhs) {
-            (LitVal::Num(left), LitVal::Num(right)) => Ok(LitVal::Num(left * right)),
-            _ => Err(RuntimeError::UnsupportedBinaryOp {
-                op: Op::Mul,
-                lhs: self.clone(),
-                rhs: rhs.clone(),
-            })
-            .into_diagnostic(),
-        }
-    }
-
-    fn div(&self, rhs: &Self) -> miette::Result<Self> {
-        match (self, rhs) {
-            (LitVal::Num(left), LitVal::Num(right)) => Ok(LitVal::Num(left / right)),
-            _ => Err(RuntimeError::UnsupportedBinaryOp {
-                op: Op::Divide,
-                lhs: self.clone(),
-                rhs: rhs.clone(),
-            })
-            .into_diagnostic(),
-        }
-    }
-
-    fn compare_num<F>(&self, rhs: &Self, predicate: F) -> miette::Result<Self>
-    where
-        F: FnOnce(&f64, &f64) -> bool,
-    {
-        match (self, rhs) {
-            (LitVal::Num(left), LitVal::Num(right)) => Ok(LitVal::Bool(predicate(right, left))),
-            _ => Err(RuntimeError::UnsupportedBinaryOp {
-                op: Op::Divide,
-                lhs: self.clone(),
-                rhs: rhs.clone(),
-            })
-            .into_diagnostic(),
-        }
-    }
-
-    fn eq(&self, rhs: &Self) -> miette::Result<Self> {
-        self.compare_num(rhs, f64::eq)
-    }
-
-    fn less(&self, rhs: &Self) -> miette::Result<Self> {
-        self.compare_num(rhs, f64::lt)
-    }
-
-    fn less_eq(&self, rhs: &Self) -> miette::Result<Self> {
-        self.compare_num(rhs, f64::le)
-    }
-
-    fn greater(&self, rhs: &Self) -> miette::Result<Self> {
-        self.compare_num(rhs, f64::gt)
-    }
-
-    fn greater_eq(&self, rhs: &Self) -> miette::Result<Self> {
-        self.compare_num(rhs, f64::ge)
-    }
-}
-
-impl fmt::Debug for LitVal {
-    fn fmt(&self, f: &mut std::fmt::Formatter<'_>) -> std::fmt::Result {
-        match self {
-            LitVal::String(string) => write!(f, "(String) {}", string),
-            LitVal::Num(n) => write!(f, "(Num) {}", n.clone()),
-            LitVal::Bool(b) => write!(f, "(bool) {}", if *b { "true" } else { "false" }),
-            LitVal::Nil => write!(f, "nil"),
-        }
-    }
-}
-
-impl fmt::Display for LitVal {
-    fn fmt(&self, f: &mut std::fmt::Formatter<'_>) -> std::fmt::Result {
-        let text = match self {
-            LitVal::String(string) => String::from(string),
-            LitVal::Num(n) => n.clone().to_string(),
-            LitVal::Bool(b) => if *b { "true" } else { "false" }.to_string(),
-            LitVal::Nil => "nil".to_string(),
-        };
-
-        write!(f, "{text}")
-    }
-}
-
->>>>>>> afb77476
 enum Expr {
     Binary {
         left: Box<Expr>,
@@ -392,7 +173,6 @@
             return Ok(Expr::Literal(LitVal::Num(n)));
         }
 
-<<<<<<< HEAD
         if self.cursor.match_any(&[TokenKind::True]).is_some() {
             return Ok(Expr::Literal(LitVal::Bool(true)));
         }
@@ -402,20 +182,6 @@
         }
 
         if self.cursor.match_any(&[TokenKind::Nil]).is_some() {
-=======
-        if let TokenKind::True = token.kind {
-            self.cursor.advance();
-            return Ok(Expr::Literal(LitVal::Bool(true)));
-        }
-
-        if let TokenKind::False = token.kind {
-            self.cursor.advance();
-            return Ok(Expr::Literal(LitVal::Bool(false)));
-        }
-
-        if let TokenKind::Nil = token.kind {
-            self.cursor.advance();
->>>>>>> afb77476
             return Ok(Expr::Literal(LitVal::Nil));
         }
 
